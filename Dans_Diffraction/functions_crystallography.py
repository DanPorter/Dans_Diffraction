--- conflicted
+++ resolved
@@ -11,13 +11,7 @@
     OR
     - from Dans_Diffraction import functions_crystallography as fc
 
-<<<<<<< HEAD
 Version 4.0.0
-Last updated: 06/11/24
-=======
-Version 3.9.0
-Last updated: 26/09/24
->>>>>>> 7b66535f
 
 Version History:
 09/07/15 0.1    Version History started.
@@ -48,15 +42,13 @@
 07/05/23 3.8.0  Added electron_scattering_factors and electron wavelength formula
 22/05/23 3.8.1  Added wyckoff_label, find_spacegroup
 02/07/23 3.8.2  Added wavelength options to several functions, plut DeBroglie wavelength function
-<<<<<<< HEAD
+26/09/24 3.9.0  Added complex neutron scattering lengths for isotopes from package periodictable
 06/11/24 4.0.0  Fixed error with triclinic bases, added function_lattice.
-=======
-26/09/24 3.9.0  Added complex neutron scattering lengths for isotopes from package periodictable
->>>>>>> 7b66535f
 
 Acknoledgements:
     April 2020  Thanks to ChunHai Wang for helpful suggestions in readcif!
     May 2023    Thanks to Carmelo Prestipino for adding electron scattering factors
+    Sep 2024    Thanks to thamnos for suggestion to add complex neutron scattering lengths
     Oct 2024    Thanks to Lee Richter for pointing out the error in triclinic basis definition
 
 @author: DGPorter
@@ -70,11 +62,7 @@
 from . import functions_general as fg
 from . import functions_lattice as fl
 
-<<<<<<< HEAD
 __version__ = '4.0.0'
-=======
-__version__ = '3.9.0'
->>>>>>> 7b66535f
 
 # File directory - location of "Dans Element Properties.txt"
 datadir = os.path.abspath(os.path.dirname(__file__))  # same directory as this file
